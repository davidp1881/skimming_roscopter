--- conflicted
+++ resolved
@@ -85,10 +85,7 @@
         if self.current_waypoint_index >= index:
             self.current_waypoint_index += 1
         rospy.loginfo("[waypoint_manager] Added New Waypoint")
-<<<<<<< HEAD
-=======
         self.no_command = False
->>>>>>> c2d0dcd9
         return True
 
     def removeWaypointCallback(self, req):
@@ -139,10 +136,7 @@
         current_waypoint = np.array(self.waypoint_list[self.current_waypoint_index])
         self.publish_command(current_waypoint)
         rospy.loginfo("[waypoint_manager] Waypoints Set from File")
-<<<<<<< HEAD
-=======
         self.no_command = False
->>>>>>> c2d0dcd9
         return True
 
     def listWaypointsCallback(self, req):
@@ -211,11 +205,6 @@
             self.publish_command(self.halt_waypoint)
             return
 
-<<<<<<< HEAD
-=======
-        elif
-
->>>>>>> c2d0dcd9
         ###### Check Waypoint Arrival Status & Update to Next Waypoint #######
         else:
             # Calculate error between current pose and commanded waypoint
