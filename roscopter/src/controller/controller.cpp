#include <controller/controller.h>
#include <stdio.h>

namespace controller
{

Controller::Controller() :
  nh_(ros::NodeHandle()),
  nh_private_("~")
{
  // Retrieve global MAV equilibrium throttle. This is the only MAV specific
  // parameter that is required
  ros::NodeHandle nh_mav(ros::this_node::getNamespace());
  if (!nh_private_.getParam("equilibrium_throttle", throttle_eq_))
    ROS_ERROR("[Controller] MAV equilibrium_throttle not found!");

  // Calculate max accelerations. Assuming that equilibrium throttle produces
  // 1 g of acceleration and a linear thrust model, these max acceleration
  // values are computed in g's as well.
  max_accel_z_ = 1.0 / throttle_eq_;
  max_accel_xy_ = sin(acos(throttle_eq_)) / throttle_eq_ / sqrt(2.);

  is_flying_ = false;
  received_cmd_ = false;

  nh_private_.getParam("max_roll", max_.roll);
  nh_private_.getParam("max_pitch", max_.pitch);
  nh_private_.getParam("max_yaw_rate", max_.yaw_rate);
  nh_private_.getParam("max_throttle", max_.throttle);
  nh_private_.getParam("max_n_dot", max_.n_dot);
  nh_private_.getParam("max_e_dot", max_.e_dot);
  nh_private_.getParam("max_d_dot", max_.d_dot);

  nh_private_.getParam("min_altitude", min_altitude_);

  _func = boost::bind(&Controller::reconfigure_callback, this, _1, _2);
  _server.setCallback(_func);

  // Set up Publishers and Subscriber
  state_sub_ = nh_.subscribe("estimate", 1, &Controller::stateCallback, this);
  is_flying_sub_ =
      nh_.subscribe("is_flying", 1, &Controller::isFlyingCallback, this);
  cmd_sub_ =
      nh_.subscribe("high_level_command", 1, &Controller::cmdCallback, this);
  status_sub_ = nh_.subscribe("status", 1, &Controller::statusCallback, this);

  command_pub_ = nh_.advertise<rosflight_msgs::Command>("command", 1);
}


void Controller::stateCallback(const nav_msgs::OdometryConstPtr &msg)
{
  static double prev_time = 0;
  if(prev_time == 0)
  {
    prev_time = msg->header.stamp.toSec();
    return;
  }

  // Calculate time
  double now = msg->header.stamp.toSec();
  double dt = now - prev_time;
  prev_time = now;

  if(dt <= 0)
    return;

  // This should already be coming in NED
  xhat_.pn = msg->pose.pose.position.x;
  xhat_.pe = msg->pose.pose.position.y;
  xhat_.pd = msg->pose.pose.position.z;

  xhat_.u = msg->twist.twist.linear.x;
  xhat_.v = msg->twist.twist.linear.y;
  xhat_.w = msg->twist.twist.linear.z;

  // Convert Quaternion to RPY
  tf::Quaternion tf_quat;
  tf::quaternionMsgToTF(msg->pose.pose.orientation, tf_quat);
  tf::Matrix3x3(tf_quat).getRPY(xhat_.phi, xhat_.theta, xhat_.psi);
  xhat_.theta = xhat_.theta;
  xhat_.psi = xhat_.psi;

  xhat_.p = msg->twist.twist.angular.x;
  xhat_.q = msg->twist.twist.angular.y;
  xhat_.r = msg->twist.twist.angular.z;

  if(is_flying_ && armed_ && received_cmd_)
  {
    ROS_WARN_ONCE("CONTROLLER ACTIVE");
    computeControl(dt);
    publishCommand();
  }
  else
  {
    resetIntegrators();
    prev_time_ = msg->header.stamp.toSec();
  }
}


void Controller::isFlyingCallback(const std_msgs::BoolConstPtr &msg)
{
  is_flying_ = msg->data;
}

void Controller::statusCallback(const rosflight_msgs::StatusConstPtr &msg)
{
  armed_ = msg->armed;
}


void Controller::cmdCallback(const rosflight_msgs::CommandConstPtr &msg)
{
  switch(msg->mode)
  {
    case rosflight_msgs::Command::MODE_XPOS_YPOS_YAW_ALTITUDE:
      xc_.pn = msg->x;
      xc_.pe = msg->y;
      xc_.pd = -msg->F;
      xc_.psi = msg->z;
      control_mode_ = msg->mode;
      break;
    case rosflight_msgs::Command::MODE_XVEL_YVEL_YAWRATE_ALTITUDE:
      xc_.x_dot = msg->x;
      xc_.y_dot = msg->y;
      xc_.pd = -msg->F;
      xc_.r = msg->z;
      control_mode_ = msg->mode;
      break;
    case rosflight_msgs::Command::MODE_XACC_YACC_YAWRATE_AZ:
      xc_.ax = msg->x;
      xc_.ay = msg->y;
      xc_.az = msg->F;
      xc_.r = msg->z;
      control_mode_ = msg->mode;
      break;
    default:
      ROS_ERROR("roscopter/controller: Unhandled command message of type %d",
                msg->mode);
      break;
  }
<<<<<<< HEAD
  resetIntegrators();
=======

  if (!received_cmd_)
    received_cmd_ = true;
>>>>>>> a93dcda2
}

void Controller::reconfigure_callback(roscopter::ControllerConfig& config,
                                      uint32_t level)
{
  double P, I, D, tau;
  tau = config.tau;
  P = config.x_dot_P;
  I = config.x_dot_I;
  D = config.x_dot_D;
  PID_x_dot_.setGains(P, I, D, tau, max_accel_xy_, -max_accel_xy_);

  P = config.y_dot_P;
  I = config.y_dot_I;
  D = config.y_dot_D;
  PID_y_dot_.setGains(P, I, D, tau, max_accel_xy_, -max_accel_xy_);

  P = config.z_dot_P;
  I = config.z_dot_I;
  D = config.z_dot_D;
  // set max z accelerations so that we can't fall faster than 1 gravity
  PID_z_dot_.setGains(P, I, D, tau, 1.0, -max_accel_z_);

  P = config.north_P;
  I = config.north_I;
  D = config.north_D;
  max_.n_dot = config.max_n_dot;
  PID_n_.setGains(P, I, D, tau, max_.n_dot, -max_.n_dot);

  P = config.east_P;
  I = config.east_I;
  D = config.east_D;
  max_.e_dot = config.max_e_dot;
  PID_e_.setGains(P, I, D, tau, max_.e_dot, -max_.e_dot);

  P = config.down_P;
  I = config.down_I;
  D = config.down_D;
  max_.d_dot = config.max_d_dot;
  PID_d_.setGains(P, I, D, tau, max_.d_dot, -max_.d_dot);

  P = config.psi_P;
  I = config.psi_I;
  D = config.psi_D;
  PID_psi_.setGains(P, I, D, tau);

  max_.roll = config.max_roll;
  max_.pitch = config.max_pitch;
  max_.yaw_rate = config.max_yaw_rate;
  max_.throttle = config.max_throttle;

  max_.n_dot = config.max_n_dot;
  max_.e_dot = config.max_e_dot;
  max_.d_dot = config.max_d_dot;

  throttle_eq_ = config.equilibrium_throttle;

  ROS_INFO("new gains");

  resetIntegrators();
}


void Controller::computeControl(double dt)
{
  if(dt <= 0.0000001)
  {
    // This messes up the derivative calculation in the PID controllers
    return;
  }

  uint8_t mode_flag = control_mode_;

  if(mode_flag == rosflight_msgs::Command::MODE_XPOS_YPOS_YAW_ALTITUDE)
  {
    // Figure out desired velocities (in inertial frame)
    // By running the position controllers
    double pndot_c = PID_n_.computePID(xc_.pn, xhat_.pn, dt);
    double pedot_c = PID_e_.computePID(xc_.pe, xhat_.pe, dt);

    // Calculate desired yaw rate
    // First, determine the shortest direction to the commanded psi
    if(fabs(xc_.psi + 2*M_PI - xhat_.psi) < fabs(xc_.psi - xhat_.psi))
    {
      xc_.psi += 2*M_PI;
    }
    else if (fabs(xc_.psi - 2*M_PI -xhat_.psi) < fabs(xc_.psi - xhat_.psi))
    {
      xc_.psi -= 2*M_PI;
    }
    xc_.r = PID_psi_.computePID(xc_.psi, xhat_.psi, dt);

    xc_.x_dot = pndot_c*cos(xhat_.psi) + pedot_c*sin(xhat_.psi);
    xc_.y_dot = -pndot_c*sin(xhat_.psi) + pedot_c*cos(xhat_.psi);

    mode_flag = rosflight_msgs::Command::MODE_XVEL_YVEL_YAWRATE_ALTITUDE;
  }

  if(mode_flag == rosflight_msgs::Command::MODE_XVEL_YVEL_YAWRATE_ALTITUDE)
  {
    // Compute desired accelerations (in terms of g's) in the vehicle 1 frame
    // Rotate body frame velocities to vehicle 1 frame velocities
    double sinp = sin(xhat_.phi);
    double cosp = cos(xhat_.phi);
    double sint = sin(xhat_.theta);
    double cost = cos(xhat_.theta);
    double pxdot =
        cost * xhat_.u + sinp * sint * xhat_.v + cosp * sint * xhat_.w;
    double pydot = cosp * xhat_.v - sinp * xhat_.w;
    double pddot =
        -sint * xhat_.u + sinp * cost * xhat_.v + cosp * cost * xhat_.w;

    xc_.ax = PID_x_dot_.computePID(xc_.x_dot, pxdot, dt);
    xc_.ay = PID_y_dot_.computePID(xc_.y_dot, pydot, dt);

    // Nested Loop for Altitude
    double pddot_c = PID_d_.computePID(xc_.pd, xhat_.pd, dt, pddot);
    xc_.az = PID_z_dot_.computePID(pddot_c, pddot, dt);
    mode_flag = rosflight_msgs::Command::MODE_XACC_YACC_YAWRATE_AZ;
  }

  if(mode_flag == rosflight_msgs::Command::MODE_XACC_YACC_YAWRATE_AZ)
  {
    // Model inversion (m[ax;ay;az] = m[0;0;g] + R'[0;0;-T]
    double total_acc_c = sqrt((1.0 - xc_.az) * (1.0 - xc_.az) +
                              xc_.ax * xc_.ax + xc_.ay * xc_.ay);  // (in g's)
    if (total_acc_c > 0.001)
    {
      xc_.phi = asin(xc_.ay / total_acc_c);
      xc_.theta = -1.0*asin(xc_.ax / total_acc_c);
    }
    else
    {
      xc_.phi = 0;
      xc_.theta = 0;
    }

    // Compute desired thrust based on current pose
    double cosp = cos(xhat_.phi);
    double cost = cos(xhat_.theta);
    xc_.throttle = (1.0 - xc_.az) * throttle_eq_ / cosp / cost;

    mode_flag = rosflight_msgs::Command::MODE_ROLL_PITCH_YAWRATE_THROTTLE;
  }

  if(mode_flag == rosflight_msgs::Command::MODE_ROLL_PITCH_YAWRATE_THROTTLE)
  {
    // Pack up and send the command
    command_.mode = rosflight_msgs::Command::MODE_ROLL_PITCH_YAWRATE_THROTTLE;
    command_.F = saturate(xc_.throttle, max_.throttle, 0.0);
    command_.x = saturate(xc_.phi, max_.roll, -max_.roll);
    command_.y = saturate(xc_.theta, max_.pitch, -max_.pitch);
    command_.z = saturate(xc_.r, max_.yaw_rate, -max_.yaw_rate);

    if (-xhat_.pd < min_altitude_)
    {
      command_.x = 0.;
      command_.y = 0.;
      command_.z = 0.;
    }
  }
}

void Controller::publishCommand()
{
  command_.header.stamp = ros::Time::now();
  command_pub_.publish(command_);
}

void Controller::resetIntegrators()
{
  PID_x_dot_.clearIntegrator();
  PID_y_dot_.clearIntegrator();
  PID_z_dot_.clearIntegrator();
  PID_n_.clearIntegrator();
  PID_e_.clearIntegrator();
  PID_d_.clearIntegrator();
  PID_psi_.clearIntegrator();
}

double Controller::saturate(double x, double max, double min)
{
  x = (x > max) ? max : x;
  x = (x < min) ? min : x;
  return x;
}

}  // namespace controller<|MERGE_RESOLUTION|>--- conflicted
+++ resolved
@@ -140,13 +140,9 @@
                 msg->mode);
       break;
   }
-<<<<<<< HEAD
-  resetIntegrators();
-=======
 
   if (!received_cmd_)
     received_cmd_ = true;
->>>>>>> a93dcda2
 }
 
 void Controller::reconfigure_callback(roscopter::ControllerConfig& config,
