# roscopter commands
# can be used for any level of command:
# high level: n,e,d,psi
<<<<<<< HEAD
# mid level: xvel, yvel, d, yaw_rate
# low level: xacc, yacc, zacc, yaw_rate
=======
# mid level: xvel, yvel, zvel, yaw_rate
#        or: xvel, yvel, zpos, yaw_rate
# low level: xacc, yacc, zacc, yaw_acc
>>>>>>> edafd2f0

# uint8 MODE_NORTH_EAST_DOWN_YAW = 0
uint8 MODE_NPOS_EPOS_DPOS_YAW = 0
uint8 MODE_NVEL_EVEL_DPOS_YAWRATE = 1
uint8 MODE_NACC_EACC_DACC_YAWRATE = 2
uint8 MODE_NVEL_EVEL_DVEL_YAWRATE = 3
uint8 MODE_NPOS_EPOS_DVEL_YAW = 4

# ros2
# builtin_interfaces/Time stamp
time stamp

uint8 mode

float32 cmd1
float32 cmd2
float32 cmd3
float32 cmd4<|MERGE_RESOLUTION|>--- conflicted
+++ resolved
@@ -1,14 +1,9 @@
 # roscopter commands
 # can be used for any level of command:
 # high level: n,e,d,psi
-<<<<<<< HEAD
-# mid level: xvel, yvel, d, yaw_rate
-# low level: xacc, yacc, zacc, yaw_rate
-=======
 # mid level: xvel, yvel, zvel, yaw_rate
 #        or: xvel, yvel, zpos, yaw_rate
 # low level: xacc, yacc, zacc, yaw_acc
->>>>>>> edafd2f0
 
 # uint8 MODE_NORTH_EAST_DOWN_YAW = 0
 uint8 MODE_NPOS_EPOS_DPOS_YAW = 0
